--- conflicted
+++ resolved
@@ -946,7 +946,6 @@
     run_it = subprocess.check_output(connect_cmd.split(" "))
     logger.info(run_it)
 
-<<<<<<< HEAD
     brain_status = "Active"
     while brain_status == "Active":
         logger.info(f"Checking brain status every minute...")
@@ -959,8 +958,6 @@
         logger.warn(f"Brain has stopped training, deleting pool")
         delete_pool(pool_name=pool_name)
 
-=======
->>>>>>> 6a4e5a26
 
 if __name__ == "__main__":
 
